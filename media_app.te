--- conflicted
+++ resolved
@@ -10,26 +10,11 @@
 net_domain(media_app)
 # Access /dev/mtp_usb.
 allow media_app mtp_device:chr_file rw_file_perms;
-<<<<<<< HEAD
-# Write to /cache.
-allow media_app cache_file:dir create_dir_perms;
-allow media_app cache_file:file create_file_perms;
-# Stat /cache/lost+found
-allow media_app unlabeled:file getattr;
-allow media_app unlabeled:dir getattr;
-# Stat /cache/backup
-allow media_app cache_backup_file:file getattr;
-allow media_app cache_backup_file:dir getattr;
-# Read files in the rootdir (in particular, file_contexts for restorecon).
-allow media_app rootfs:file r_file_perms;
-allow media_app download_file:dir create_dir_perms;
-=======
 # Stat /cache/backup
 allow media_app cache_backup_file:file getattr;
 allow media_app cache_backup_file:dir getattr;
 # Create download files.
-allow media_app download_file:dir rw_dir_perms;
->>>>>>> de3fb388
+allow media_app download_file:dir create_dir_perms;
 allow media_app download_file:file create_file_perms;
 # Allow platform apps to mark platform app data files as download files
 relabelto_domain(media_app)
