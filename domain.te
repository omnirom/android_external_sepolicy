# Rules for all domains.

# Allow reaping by init.
allow domain init:process sigchld;

# Read access to properties mapping.
allow domain kernel:fd use;
allow domain tmpfs:file { read getattr };

# Search /storage/emulated tmpfs mount.
allow domain tmpfs:dir r_dir_perms;

# Intra-domain accesses.
allow domain self:process {
    fork
    sigchld
    sigkill
    sigstop
    signull
    signal
    getsched
    setsched
    getsession
    getpgid
    setpgid
    getcap
    setcap
    getattr
    setrlimit
};
allow domain self:fd use;
allow domain self:dir r_dir_perms;
allow domain self:lnk_file r_file_perms;
allow domain self:{ fifo_file file } rw_file_perms;
allow domain self:unix_dgram_socket { create_socket_perms sendto };
allow domain self:unix_stream_socket { create_stream_socket_perms connectto };

# Inherit or receive open files from others.
allow domain init:fd use;
allow domain system_server:fd use;

# Connect to adbd and use a socket transferred from it.
# This is used for e.g. adb backup/restore.
allow domain adbd:unix_stream_socket connectto;
allow domain adbd:fd use;
allow domain adbd:unix_stream_socket { getattr getopt read write shutdown };

userdebug_or_eng(`
  # Same as adbd rules above, except allow su to do the same thing
  allow domain su:unix_stream_socket connectto;
  allow domain su:fd use;
  allow domain su:unix_stream_socket { getattr getopt read write shutdown };

  binder_call({ domain -init }, su)

  # Running something like "pm dump com.android.bluetooth" requires
  # fifo writes
  allow domain su:fifo_file { write getattr };

  # allow "gdbserver --attach" to work for su.
  allow domain su:process sigchld;

  # Allow writing coredumps to /cores/*
  allow domain coredump_file:file create_file_perms;
  allow domain coredump_file:dir ra_dir_perms;
')

###
### Talk to debuggerd.
###
allow domain debuggerd:process sigchld;
allow domain debuggerd:unix_stream_socket connectto;

# Root fs.
allow domain rootfs:dir r_dir_perms;
allow domain rootfs:file r_file_perms;
allow domain rootfs:lnk_file r_file_perms;

# Device accesses.
allow domain device:dir search;
allow domain dev_type:lnk_file r_file_perms;
allow domain devpts:dir search;
allow domain device:file read;
allow domain socket_device:dir r_dir_perms;
allow domain owntty_device:chr_file rw_file_perms;
allow domain null_device:chr_file rw_file_perms;
allow domain zero_device:chr_file rw_file_perms;
allow domain ashmem_device:chr_file rw_file_perms;
allow domain binder_device:chr_file rw_file_perms;
allow domain ptmx_device:chr_file rw_file_perms;
allow domain alarm_device:chr_file r_file_perms;
allow domain urandom_device:chr_file rw_file_perms;
allow domain random_device:chr_file rw_file_perms;
allow domain properties_device:file r_file_perms;

# logd access
write_logd(domain)

# Filesystem accesses.
allow domain fs_type:filesystem getattr;
allow domain fs_type:dir getattr;

# System file accesses.
allow domain system_file:dir r_dir_perms;
allow domain system_file:file r_file_perms;
allow domain system_file:file execute;
allow domain system_file:lnk_file r_file_perms;

# Run toolbox.
# Kernel and init never run anything without changing domains.
allow { domain -kernel -init } toolbox_exec:file rx_file_perms;

# Read files already opened under /data.
allow domain system_data_file:dir { search getattr };
allow domain system_data_file:file { getattr read };
allow domain system_data_file:lnk_file r_file_perms;

# Read apk files under /data/app.
allow domain apk_data_file:dir { getattr search };
allow domain apk_data_file:file r_file_perms;
allow domain apk_data_file:lnk_file r_file_perms;

# Read /data/dalvik-cache.
allow domain dalvikcache_data_file:dir { search getattr };
allow domain dalvikcache_data_file:file r_file_perms;

# Read already opened /cache files.
allow domain cache_file:dir r_dir_perms;
allow domain cache_file:file { getattr read };
allow domain cache_file:lnk_file r_file_perms;

# Read timezone related information
r_dir_file(domain, zoneinfo_data_file)

# For /acct/uid/*/tasks.
allow domain cgroup:dir { search write };
allow domain cgroup:file w_file_perms;

#Allow access to ion memory allocation device
allow domain ion_device:chr_file rw_file_perms;

# Read access to pseudo filesystems.
r_dir_file(domain, proc)
r_dir_file(domain, sysfs)
r_dir_file(domain, sysfs_devices_system_cpu)
r_dir_file(domain, inotify)
r_dir_file(domain, cgroup)
r_dir_file(domain, proc_net)
allow domain proc_cpuinfo:file r_file_perms;

# debugfs access
allow domain debugfs:dir r_dir_perms;
allow domain debugfs:file w_file_perms;

# Get SELinux enforcing status.
allow domain selinuxfs:dir r_dir_perms;
allow domain selinuxfs:file r_file_perms;

# /data/security files
allow domain security_file:dir { search getattr };
allow domain security_file:file getattr;
allow domain security_file:lnk_file r_file_perms;

# World readable asec image contents
allow domain asec_public_file:file r_file_perms;
allow domain { asec_public_file asec_apk_file }:dir r_dir_perms;

allow domain servicemanager:service_manager list;
auditallow { domain -dumpstate } servicemanager:service_manager list;
allow domain service_manager_type:service_manager find;
auditallow { domain -service_manager_local_audit } service_manager_type:service_manager find;

###
### neverallow rules
###

# Do not allow any domain other than init or recovery to create unlabeled files.
neverallow { domain -init -recovery } unlabeled:dir_file_class_set create;

# Limit ability to ptrace or read sensitive /proc/pid files of processes
# with other UIDs to these whitelisted domains.
neverallow { domain -debuggerd -vold -dumpstate -system_server } self:capability sys_ptrace;

# Limit device node creation to these whitelisted domains.
neverallow { domain -kernel -init -recovery -ueventd -watchdogd -healthd -vold -uncrypt } self:capability mknod;

# Limit raw I/O to these whitelisted domains.
neverallow { domain -kernel -init -recovery -ueventd -watchdogd -healthd -vold -uncrypt -tee } self:capability sys_rawio;

# No process can map low memory (< CONFIG_LSM_MMAP_MIN_ADDR).
neverallow domain self:memprotect mmap_zero;

# No domain needs mac_override as it is unused by SELinux.
neverallow domain self:capability2 mac_override;

# Only recovery needs mac_admin to set contexts not defined in current policy.
neverallow { domain -recovery } self:capability2 mac_admin;

# Only init should be able to load SELinux policies.
# The first load technically occurs while still in the kernel domain,
# but this does not trigger a denial since there is no policy yet.
# Policy reload requires allowing this to the init domain.
neverallow { domain -init } kernel:security load_policy;

# Only init and the system_server can set selinux.reload_policy 1
# to trigger a policy reload.
neverallow { domain -init -system_server } security_prop:property_service set;

# Only init and system_server can write to /data/security, where runtime
# policy updates live.
# Only init can relabel /data/security (for init.rc restorecon_recursive /data).
neverallow { domain -init } security_file:{ dir file lnk_file } { relabelfrom relabelto };
# Only init and system_server can create/setattr directories with this type.
# init is for init.rc mkdir /data/security.
# system_server is for creating subdirectories under /data/security.
neverallow { domain -init -system_server } security_file:dir { create setattr };
# Only system_server can create subdirectories and files under /data/security.
neverallow { domain -system_server } security_file:dir { rename write add_name remove_name rmdir };
neverallow { domain -system_server } security_file:file { create setattr write append unlink link rename };
neverallow { domain -system_server } security_file:lnk_file { create setattr unlink rename };

# Only init prior to switching context should be able to set enforcing mode.
# init starts in kernel domain and switches to init domain via setcon in
# the init.rc, so the setenforce occurs while still in kernel. After
# switching domains, there is never any need to setenforce again by init.
neverallow domain kernel:security setenforce;
neverallow { domain -kernel } kernel:security setcheckreqprot;

# No booleans in AOSP policy, so no need to ever set them.
neverallow domain kernel:security setbool;

# Adjusting the AVC cache threshold.
# Not presently allowed to anything in policy, but possibly something
# that could be set from init.rc.
neverallow { domain -init } kernel:security setsecparam;

# Only init, ueventd and system_server should be able to access HW RNG
neverallow { domain -init -system_server -ueventd } hw_random_device:chr_file *;

# Ensure that all entrypoint executables are in exec_type.
neverallow domain { file_type -exec_type }:file entrypoint;

# Ensure that nothing in userspace can access /dev/mem or /dev/kmem
neverallow { domain -kernel -ueventd -init } kmem_device:chr_file *;
neverallow domain kmem_device:chr_file ~{ create relabelto unlink setattr };

# Only init should be able to configure kernel usermodehelpers or
# security-sensitive proc settings.
neverallow { domain -init } usermodehelper:file { append write };
neverallow { domain -init } proc_security:file { append write };

# No domain should be allowed to ptrace init.
neverallow domain init:process ptrace;

# Init can't do anything with binder calls. If this neverallow rule is being
# triggered, it's probably due to a service with no SELinux domain.
neverallow domain init:binder *;

# Don't allow raw read/write/open access to block_device
# Rather force a relabel to a more specific type
neverallow { domain -kernel -init -recovery -vold -uncrypt -install_recovery } block_device:blk_file { open read write };

# Don't allow raw read/write/open access to generic devices.
# Rather force a relabel to a more specific type.
<<<<<<< HEAD
# init is exempt from this as there are character devices that only it uses.
# ueventd is exempt from this, as it is managing these devices.
neverallow { domain -init -ueventd } device:chr_file { open read write };
=======
# ueventd is exempt from this, as its managing these devices.
neverallow { domain -unconfineddomain -ueventd -recovery } device:chr_file { open read write };
>>>>>>> cc132037

# Limit what domains can mount filesystems or change their mount flags.
# sdcard_type / vfat is exempt as a larger set of domains need
# this capability, including device-specific domains.
neverallow { domain -kernel -init -recovery -vold -zygote } { fs_type -sdcard_type }:filesystem { mount remount relabelfrom relabelto };

#
# Assert that, to the extent possible, we're not loading executable content from
# outside the rootfs or /system partition except for a few whitelisted domains.
#
neverallow {
    domain
    -appdomain
    -dumpstate
    -shell
    userdebug_or_eng(`-su')
    -system_server
    -zygote
} { file_type -system_file -exec_type }:file execute;
neverallow {
    domain
    -appdomain # for oemfs
    -recovery # for /tmp/update_binary in tmpfs
} { fs_type -rootfs }:file execute;

# Only the init property service should write to /data/property.
neverallow { domain -init } property_data_file:dir no_w_dir_perms;
neverallow { domain -init } property_data_file:file no_w_file_perms;

# Only recovery should be doing writes to /system
neverallow { domain -recovery } { system_file exec_type }:dir_file_class_set
    { create write setattr relabelfrom relabelto append unlink link rename };

# Nothing should be writing to files in the rootfs.
neverallow { domain -recovery } rootfs:file { create write setattr relabelto append unlink link rename };

# Restrict context mounts to specific types marked with
# the contextmount_type attribute.
neverallow domain {fs_type -contextmount_type}:filesystem relabelto;

# Ensure that context mount types are not writable, to ensure that
# the write to /system restriction above is not bypassed via context=
# mount to another type.
neverallow { domain -recovery } contextmount_type:dir_file_class_set
    { create write setattr relabelfrom relabelto append unlink link rename };

# Do not allow service_manager add for default_android_service.
# Instead domains should use a more specific type such as
# system_app_service rather than the generic type.
# New service_types are defined in service.te and new mappings
# from service name to service_type are defined in service_contexts.
neverallow domain default_android_service:service_manager add;

# Require that domains explicitly label unknown properties, and do not allow
# anyone but init to modify unknown properties.
neverallow { domain -init } default_prop:property_service set;

neverallow { domain -init -recovery -system_server } frp_block_device:blk_file rw_file_perms;

# No domain other than recovery can write to system.
neverallow { domain -recovery } system_block_device:blk_file write;

# No domains other than install_recovery or recovery can write to recovery.
neverallow { domain -install_recovery -recovery } recovery_block_device:blk_file write;<|MERGE_RESOLUTION|>--- conflicted
+++ resolved
@@ -262,14 +262,9 @@
 
 # Don't allow raw read/write/open access to generic devices.
 # Rather force a relabel to a more specific type.
-<<<<<<< HEAD
 # init is exempt from this as there are character devices that only it uses.
 # ueventd is exempt from this, as it is managing these devices.
-neverallow { domain -init -ueventd } device:chr_file { open read write };
-=======
-# ueventd is exempt from this, as its managing these devices.
-neverallow { domain -unconfineddomain -ueventd -recovery } device:chr_file { open read write };
->>>>>>> cc132037
+neverallow { domain -init -ueventd -recovery } device:chr_file { open read write };
 
 # Limit what domains can mount filesystems or change their mount flags.
 # sdcard_type / vfat is exempt as a larger set of domains need
