# Rules for all domains.

# Allow reaping by init.
allow domain init:process sigchld;

# Read access to properties mapping.
allow domain kernel:fd use;
allow domain tmpfs:file { read getattr };
allow domain tmpfs:lnk_file { read getattr };

# Search /storage/emulated tmpfs mount.
allow domain tmpfs:dir r_dir_perms;

# Intra-domain accesses.
allow domain self:process {
    fork
    sigchld
    sigkill
    sigstop
    signull
    signal
    getsched
    setsched
    getsession
    getpgid
    setpgid
    getcap
    setcap
    getattr
    setrlimit
};
allow domain self:fd use;
allow domain self:dir r_dir_perms;
allow domain self:lnk_file r_file_perms;
allow domain self:{ fifo_file file } rw_file_perms;
allow domain self:unix_dgram_socket { create_socket_perms sendto };
allow domain self:unix_stream_socket { create_stream_socket_perms connectto };

# Inherit or receive open files from others.
allow domain init:fd use;
allow domain system_server:fd use;

# Connect to adbd and use a socket transferred from it.
# This is used for e.g. adb backup/restore.
allow domain adbd:unix_stream_socket connectto;
allow domain adbd:fd use;
allow domain adbd:unix_stream_socket { getattr getopt read write shutdown };

userdebug_or_eng(`
  # Same as adbd rules above, except allow su to do the same thing
  allow domain su:unix_stream_socket connectto;
  allow domain su:fd use;
  allow domain su:unix_stream_socket { getattr getopt read write shutdown };

  binder_call({ domain -init }, su)

  # Running something like "pm dump com.android.bluetooth" requires
  # fifo writes
  allow domain su:fifo_file { write getattr };

  # allow "gdbserver --attach" to work for su.
  allow domain su:process sigchld;

  # Allow writing coredumps to /cores/*
  allow domain coredump_file:file create_file_perms;
  allow domain coredump_file:dir ra_dir_perms;
')

###
### Talk to debuggerd.
###
allow domain debuggerd:process sigchld;
allow domain debuggerd:unix_stream_socket connectto;

# Root fs.
allow domain rootfs:dir r_dir_perms;
allow domain rootfs:file r_file_perms;
allow domain rootfs:lnk_file r_file_perms;

# Device accesses.
allow domain device:dir search;
allow domain dev_type:lnk_file r_file_perms;
allow domain devpts:dir search;
allow domain device:file read;
allow domain socket_device:dir r_dir_perms;
allow domain owntty_device:chr_file rw_file_perms;
allow domain null_device:chr_file rw_file_perms;
allow domain zero_device:chr_file rw_file_perms;
allow domain ashmem_device:chr_file rw_file_perms;
allow domain binder_device:chr_file rw_file_perms;
allow domain ptmx_device:chr_file rw_file_perms;
allow domain alarm_device:chr_file r_file_perms;
allow domain urandom_device:chr_file rw_file_perms;
allow domain random_device:chr_file rw_file_perms;
allow domain properties_device:file r_file_perms;
allow domain init:key search;
allow domain vold:key search;

# logd access
write_logd(domain)

# Filesystem accesses.
allow domain fs_type:filesystem getattr;
allow domain fs_type:dir getattr;

# System file accesses.
allow domain system_file:dir r_dir_perms;
allow domain system_file:file r_file_perms;
allow domain system_file:file execute;
allow domain system_file:lnk_file r_file_perms;

# Run toolbox.
# Kernel and init never run anything without changing domains.
allow { domain -kernel -init } toolbox_exec:file rx_file_perms;

# Read files already opened under /data.
allow domain system_data_file:dir { search getattr };
allow domain system_data_file:file { getattr read };
allow domain system_data_file:lnk_file r_file_perms;

# Read apk files under /data/app.
allow domain apk_data_file:dir { getattr search };
allow domain apk_data_file:file r_file_perms;
allow domain apk_data_file:lnk_file r_file_perms;

# Read /data/dalvik-cache.
allow domain dalvikcache_data_file:dir { search getattr };
allow domain dalvikcache_data_file:file r_file_perms;

# Read already opened /cache files.
allow domain cache_file:dir r_dir_perms;
allow domain cache_file:file { getattr read };
allow domain cache_file:lnk_file r_file_perms;

# Read timezone related information
r_dir_file(domain, zoneinfo_data_file)

# For /acct/uid/*/tasks.
allow domain cgroup:dir { search write };
allow domain cgroup:file w_file_perms;

#Allow access to ion memory allocation device
allow domain ion_device:chr_file rw_file_perms;

# Read access to pseudo filesystems.
r_dir_file(domain, proc)
r_dir_file(domain, sysfs)
r_dir_file(domain, sysfs_devices_system_cpu)
r_dir_file(domain, inotify)
r_dir_file(domain, cgroup)
r_dir_file(domain, proc_net)
allow domain proc_cpuinfo:file r_file_perms;

# debugfs access
allow domain debugfs:dir r_dir_perms;
allow domain debugfs:file w_file_perms;

# Get SELinux enforcing status.
allow domain selinuxfs:dir r_dir_perms;
allow domain selinuxfs:file r_file_perms;

# /data/security files
allow domain security_file:dir { search getattr };
allow domain security_file:file getattr;
allow domain security_file:lnk_file r_file_perms;

# World readable asec image contents
allow domain asec_public_file:file r_file_perms;
allow domain { asec_public_file asec_apk_file }:dir r_dir_perms;

###
### neverallow rules
###

# Do not allow any domain other than init or recovery to create unlabeled files.
neverallow { domain -init -recovery } unlabeled:dir_file_class_set create;

# Limit ability to ptrace or read sensitive /proc/pid files of processes
# with other UIDs to these whitelisted domains.
neverallow {
  domain
  -debuggerd
  -vold
  -dumpstate
  -system_server
  userdebug_or_eng(`-procrank')
  userdebug_or_eng(`-perfprofd')
} self:capability sys_ptrace;

# Limit device node creation to these whitelisted domains.
<<<<<<< HEAD
neverallow { domain -kernel -init -recovery -ueventd -watchdogd -healthd -vold -uncrypt -lvm_placeholder } self:capability mknod;
=======
neverallow {
  domain
  -kernel
  -init
  -ueventd
  -vold
} self:capability mknod;
>>>>>>> 86c188f7

attribute rmt_placeholder;
# Limit raw I/O to these whitelisted domains.
neverallow { domain -kernel -init -recovery -ueventd -watchdogd -healthd -vold -uncrypt -tee -rmt_placeholder -lvm_placeholder } self:capability sys_rawio;

# No process can map low memory (< CONFIG_LSM_MMAP_MIN_ADDR).
neverallow domain self:memprotect mmap_zero;

# No domain needs mac_override as it is unused by SELinux.
neverallow domain self:capability2 mac_override;

# Only recovery needs mac_admin to set contexts not defined in current policy.
neverallow { domain -recovery } self:capability2 mac_admin;

# Only init should be able to load SELinux policies.
# The first load technically occurs while still in the kernel domain,
# but this does not trigger a denial since there is no policy yet.
# Policy reload requires allowing this to the init domain.
neverallow { domain -init } kernel:security load_policy;

# Only init and the system_server can set selinux.reload_policy 1
# to trigger a policy reload.
neverallow { domain -init -system_server } security_prop:property_service set;

# Only init and system_server can write to /data/security, where runtime
# policy updates live.
# Only init can relabel /data/security (for init.rc restorecon_recursive /data).
neverallow { domain -init } security_file:{ dir file lnk_file } { relabelfrom relabelto };
# Only init and system_server can create/setattr directories with this type.
# init is for init.rc mkdir /data/security.
# system_server is for creating subdirectories under /data/security.
neverallow { domain -init -system_server } security_file:dir { create setattr };
# Only system_server can create subdirectories and files under /data/security.
neverallow { domain -system_server } security_file:dir { rename write add_name remove_name rmdir };
neverallow { domain -system_server } security_file:file { create setattr write append unlink link rename };
neverallow { domain -system_server } security_file:lnk_file { create setattr unlink rename };

# Only init prior to switching context should be able to set enforcing mode.
# init starts in kernel domain and switches to init domain via setcon in
# the init.rc, so the setenforce occurs while still in kernel. After
# switching domains, there is never any need to setenforce again by init.
neverallow domain kernel:security setenforce;
neverallow { domain -kernel } kernel:security setcheckreqprot;

# No booleans in AOSP policy, so no need to ever set them.
neverallow domain kernel:security setbool;

# Adjusting the AVC cache threshold.
# Not presently allowed to anything in policy, but possibly something
# that could be set from init.rc.
neverallow { domain -init } kernel:security setsecparam;

# Only init, ueventd and system_server should be able to access HW RNG
neverallow { domain -init -system_server -ueventd } hw_random_device:chr_file *;

# Ensure that all entrypoint executables are in exec_type.
neverallow domain { file_type -exec_type }:file entrypoint;

# Ensure that nothing in userspace can access /dev/mem or /dev/kmem
neverallow { domain -rmt_placeholder -kernel -ueventd -init -lvm_placeholder } kmem_device:chr_file *;
neverallow { domain -rmt_placeholder -lvm_placeholder } kmem_device:chr_file ~{ create relabelto unlink setattr };

# Only init should be able to configure kernel usermodehelpers or
# security-sensitive proc settings.
neverallow { domain -init } usermodehelper:file { append write };
neverallow { domain -init } proc_security:file { append write };

# No domain should be allowed to ptrace init.
neverallow domain init:process ptrace;

# Init can't do anything with binder calls. If this neverallow rule is being
# triggered, it's probably due to a service with no SELinux domain.
neverallow domain init:binder *;

# Don't allow raw read/write/open access to block_device
# Rather force a relabel to a more specific type
<<<<<<< HEAD
neverallow { domain -kernel -init -recovery -vold -uncrypt -install_recovery -lvm_placeholder } block_device:blk_file { open read write };

# Don't allow raw read/write/open access to generic devices.
# Rather force a relabel to a more specific type.
# ueventd is exempt from this, as its managing these devices.
neverallow { domain -unconfineddomain -ueventd -recovery -lvm_placeholder } device:chr_file { open read write };
=======
neverallow { domain -kernel -init -recovery -vold -uncrypt } block_device:blk_file { open read write };

# Don't allow raw read/write/open access to generic devices.
# Rather force a relabel to a more specific type.
# init is exempt from this as there are character devices that only it uses.
# ueventd is exempt from this, as it is managing these devices.
neverallow { domain -init -ueventd } device:chr_file { open read write };
>>>>>>> 86c188f7

# Limit what domains can mount filesystems or change their mount flags.
# sdcard_type / vfat is exempt as a larger set of domains need
# this capability, including device-specific domains.
neverallow { domain -kernel -init -recovery -vold -zygote -lvm_placeholder } { fs_type -sdcard_type }:filesystem { mount remount relabelfrom relabelto };

#
# Assert that, to the extent possible, we're not loading executable content from
# outside the rootfs or /system partition except for a few whitelisted domains.
#
neverallow {
    domain
    -appdomain
    -dumpstate
    -shell
    userdebug_or_eng(`-su')
    -system_server
    -zygote
} { file_type -system_file -exec_type }:file execute;
neverallow {
    domain
    -appdomain # for oemfs
    -recovery # for /tmp/update_binary in tmpfs
} { fs_type -rootfs }:file execute;

# Only the init property service should write to /data/property.
neverallow { domain -init } property_data_file:dir no_w_dir_perms;
neverallow { domain -init } property_data_file:file no_w_file_perms;

# Only recovery should be doing writes to /system
neverallow { domain -recovery } { system_file exec_type }:dir_file_class_set
    { create write setattr relabelfrom append unlink link rename };
neverallow { domain -recovery -kernel } { system_file exec_type }:dir_file_class_set relabelto;

# Don't allow mounting on top of /system files or directories
neverallow domain { system_file exec_type }:dir_file_class_set mounton;

# Nothing should be writing to files in the rootfs.
<<<<<<< HEAD
neverallow { domain -recovery -lvm_placeholder } rootfs:file { create write setattr relabelto append unlink link rename };
=======
neverallow domain rootfs:file { create write setattr relabelto append unlink link rename };
>>>>>>> 86c188f7

# Restrict context mounts to specific types marked with
# the contextmount_type attribute.
neverallow domain {fs_type -contextmount_type -sdcard_posix}:filesystem relabelto;

# Ensure that context mount types are not writable, to ensure that
# the write to /system restriction above is not bypassed via context=
# mount to another type.
neverallow { domain -recovery } contextmount_type:dir_file_class_set
    { create write setattr relabelfrom relabelto append unlink link rename };

# Do not allow service_manager add for default_android_service.
# Instead domains should use a more specific type such as
# system_app_service rather than the generic type.
# New service_types are defined in service.te and new mappings
# from service name to service_type are defined in service_contexts.
neverallow domain default_android_service:service_manager add;

# Require that domains explicitly label unknown properties, and do not allow
# anyone but init to modify unknown properties.
neverallow { domain -init } default_prop:property_service set;

neverallow { domain -init -recovery -system_server } frp_block_device:blk_file rw_file_perms;

# No domain other than recovery can write to system.
neverallow { domain -recovery } system_block_device:blk_file write;

# No domains other than install_recovery or recovery can write to recovery.
neverallow { domain -install_recovery -recovery } recovery_block_device:blk_file write;

# Only servicemanager should be able to register with binder as the context manager
neverallow { domain -servicemanager } *:binder set_context_mgr;

# Only authorized processes should be writing to files in /data/dalvik-cache
# (excluding /data/dalvik-cache/profiles, which is labeled differently)
neverallow {
  domain
  -init # TODO: limit init to relabelfrom for files
  -zygote
  -installd
  -dex2oat
} dalvikcache_data_file:file no_w_file_perms;

neverallow {
  domain
  -init
  -installd
  -dex2oat
  -zygote
} dalvikcache_data_file:dir no_w_dir_perms;

# Only system_server should be able to send commands via the zygote socket
neverallow { domain -zygote -system_server } zygote:unix_stream_socket connectto;
neverallow { domain -system_server } zygote_socket:sock_file write;

# Android does not support System V IPCs.
#
# The reason for this is due to the fact that, by design, they lead to global
# kernel resource leakage.
#
# For example, there is no way to automatically release a SysV semaphore
# allocated in the kernel when:
#
# - a buggy or malicious process exits
# - a non-buggy and non-malicious process crashes or is explicitly killed.
#
# Killing processes automatically to make room for new ones is an
# important part of Android's application lifecycle implementation. This means
# that, even assuming only non-buggy and non-malicious code, it is very likely
# that over time, the kernel global tables used to implement SysV IPCs will fill
# up.
neverallow domain domain:{ shm sem msg msgq } *;

# Do not mount on top of symlinks, fifos, or sockets.
# Feature parity with Chromium LSM.
neverallow domain { file_type fs_type dev_type }:{ lnk_file fifo_file sock_file } mounton;

# Nobody should be able to execute su on user builds.
# On userdebug/eng builds, only dumpstate, shell, and
# su itself execute su.
neverallow { domain userdebug_or_eng(`-dumpstate -shell -su') } su_exec:file no_x_file_perms;

# Do not allow the introduction of new execmod rules. Text relocations
# and modification of executable pages are unsafe.
# The only exceptions are for NDK text relocations associated with
# https://code.google.com/p/android/issues/detail?id=23203
# which, long term, need to go away.
neverallow domain {
  file_type
  -system_file      # needs to die. b/20013628
  -system_data_file
  -apk_data_file
  -app_data_file
  -asec_public_file
}:file execmod;

# TODO: prohibit non-zygote spawned processes from using shared libraries
# with text relocations. b/20013628 .
# neverallow { domain -appdomain } file_type:file execmod;

neverallow { domain -init } proc:{ file dir } mounton;

# Ensure that all types assigned to processes are included
# in the domain attribute, so that all allow and neverallow rules
# written on domain are applied to all processes.
# This is achieved by ensuring that it is impossible to transition
# from a domain to a non-domain type and vice versa.
neverallow domain ~domain:process { transition dyntransition };
neverallow ~domain domain:process { transition dyntransition };

#
# Only system_app and system_server should be creating or writing
# their files. The proper way to share files is to setup
# type transitions to a more specific type or assigning a type
# to its parent directory via a file_contexts entry.
# Example type transition:
#  mydomain.te:file_type_auto_trans(mydomain, system_data_file, new_file_type)
#
neverallow {
  domain
  -system_server
  -system_app
  -init
  -installd # for relabelfrom and unlink, check for this in explicit neverallow
} system_data_file:file no_w_file_perms;
# do not grant anything greater than r_file_perms and relabelfrom unlink
# to installd
neverallow installd system_data_file:file ~{ r_file_perms relabelfrom unlink };

#
# Only these domains should transition to shell domain. This domain is
# permissible for the "shell user". If you need a process to exec a shell
# script with differing privilege, define a domain and set up a transition.
#
neverallow {
  domain
  -adbd
  -init
  -runas
  -zygote
} shell:process { transition dyntransition };

# Minimize read access to shell- or app-writable symlinks.
# This is to prevent malicious symlink attacks.
neverallow {
  domain
  -appdomain
  -installd
  -uncrypt  # TODO: see if we can remove
} app_data_file:lnk_file read;

neverallow {
  domain
  -shell
  userdebug_or_eng(`-uncrypt')
  -installd
} shell_data_file:lnk_file read;<|MERGE_RESOLUTION|>--- conflicted
+++ resolved
@@ -188,17 +188,15 @@
 } self:capability sys_ptrace;
 
 # Limit device node creation to these whitelisted domains.
-<<<<<<< HEAD
-neverallow { domain -kernel -init -recovery -ueventd -watchdogd -healthd -vold -uncrypt -lvm_placeholder } self:capability mknod;
-=======
 neverallow {
   domain
   -kernel
   -init
   -ueventd
   -vold
+  -uncrypt
+  -lvm_placeholder
 } self:capability mknod;
->>>>>>> 86c188f7
 
 attribute rmt_placeholder;
 # Limit raw I/O to these whitelisted domains.
@@ -275,22 +273,13 @@
 
 # Don't allow raw read/write/open access to block_device
 # Rather force a relabel to a more specific type
-<<<<<<< HEAD
-neverallow { domain -kernel -init -recovery -vold -uncrypt -install_recovery -lvm_placeholder } block_device:blk_file { open read write };
-
-# Don't allow raw read/write/open access to generic devices.
-# Rather force a relabel to a more specific type.
-# ueventd is exempt from this, as its managing these devices.
-neverallow { domain -unconfineddomain -ueventd -recovery -lvm_placeholder } device:chr_file { open read write };
-=======
-neverallow { domain -kernel -init -recovery -vold -uncrypt } block_device:blk_file { open read write };
+neverallow { domain -kernel -init -recovery -vold -uncrypt -lvm_placeholder } block_device:blk_file { open read write };
 
 # Don't allow raw read/write/open access to generic devices.
 # Rather force a relabel to a more specific type.
 # init is exempt from this as there are character devices that only it uses.
 # ueventd is exempt from this, as it is managing these devices.
-neverallow { domain -init -ueventd } device:chr_file { open read write };
->>>>>>> 86c188f7
+neverallow { domain -init -ueventd -lvm_placeholder } device:chr_file { open read write };
 
 # Limit what domains can mount filesystems or change their mount flags.
 # sdcard_type / vfat is exempt as a larger set of domains need
@@ -329,11 +318,7 @@
 neverallow domain { system_file exec_type }:dir_file_class_set mounton;
 
 # Nothing should be writing to files in the rootfs.
-<<<<<<< HEAD
-neverallow { domain -recovery -lvm_placeholder } rootfs:file { create write setattr relabelto append unlink link rename };
-=======
-neverallow domain rootfs:file { create write setattr relabelto append unlink link rename };
->>>>>>> 86c188f7
+neverallow { domain -lvm_placeholder } rootfs:file { create write setattr relabelto append unlink link rename };
 
 # Restrict context mounts to specific types marked with
 # the contextmount_type attribute.
