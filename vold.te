--- conflicted
+++ resolved
@@ -30,14 +30,6 @@
 allow vold device:dir write;
 allow vold devpts:chr_file rw_file_perms;
 allow vold rootfs:dir mounton;
-<<<<<<< HEAD
-allow vold sdcard_type:dir mounton;
-allow vold sdcard_type:filesystem { mount remount unmount };
-allow vold sdcard_posix:filesystem { relabelto relabelfrom };
-allow vold labeledfs:filesystem { relabelfrom };
-allow vold sdcard_type:dir create_dir_perms;
-allow vold sdcard_type:file create_file_perms;
-=======
 allow vold sdcard_type:dir mounton; # TODO: deprecated in M
 allow vold sdcard_type:filesystem { mount remount unmount }; # TODO: deprecated in M
 allow vold sdcard_type:dir create_dir_perms; # TODO: deprecated in M
@@ -69,7 +61,6 @@
 allow vold apk_data_file:dir { create getattr setattr };
 allow vold shell_data_file:dir { create getattr setattr };
 
->>>>>>> 86c188f7
 allow vold tmpfs:filesystem { mount unmount };
 allow vold tmpfs:dir create_dir_perms;
 allow vold tmpfs:dir mounton;
