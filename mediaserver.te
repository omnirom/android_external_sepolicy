# mediaserver - multimedia daemon
type mediaserver, domain;
type mediaserver_exec, exec_type, file_type;

typeattribute mediaserver mlstrustedsubject;

net_domain(mediaserver)
init_daemon_domain(mediaserver)
unix_socket_connect(mediaserver, property, init)

r_dir_file(mediaserver, sdcard_type)

binder_use(mediaserver)
binder_call(mediaserver, binderservicedomain)
binder_call(mediaserver, appdomain)
binder_service(mediaserver)

allow mediaserver self:process execmem;
allow mediaserver kernel:system module_request;
allow mediaserver media_data_file:dir create_dir_perms;
allow mediaserver media_data_file:file create_file_perms;
allow mediaserver app_data_file:dir search;
allow mediaserver app_data_file:file rw_file_perms;
allow mediaserver sdcard_type:file write;
allow mediaserver gpu_device:chr_file rw_file_perms;
allow mediaserver video_device:dir r_dir_perms;
allow mediaserver video_device:chr_file rw_file_perms;
allow mediaserver audio_device:dir r_dir_perms;
allow mediaserver tee_device:chr_file rw_file_perms;
allow mediaserver audio_prop:property_service set;

# Access audio devices at all.
allow mediaserver audio_device:chr_file rw_file_perms;

# XXX Label with a specific type?
allow mediaserver sysfs:file rw_file_perms;

# Read resources from open apk files passed over Binder.
allow mediaserver apk_data_file:file { read getattr };
allow mediaserver asec_apk_file:file { read getattr };

# Read /data/data/com.android.providers.telephony files passed over Binder.
allow mediaserver radio_data_file:file { read getattr };

# Use pipes passed over Binder from app domains.
allow mediaserver appdomain:fifo_file { getattr read write };

# Access camera device.
allow mediaserver camera_device:chr_file rw_file_perms;
allow mediaserver rpmsg_device:chr_file rw_file_perms;

# Inter System processes communicate over named pipe (FIFO)
allow mediaserver system_server:fifo_file r_file_perms;

# Camera data
r_dir_file(mediaserver, camera_data_file)
r_dir_file(mediaserver, media_rw_data_file)

# Grant access to audio files to mediaserver
allow mediaserver audio_data_file:dir ra_dir_perms;
allow mediaserver audio_data_file:file create_file_perms;

# Read/[write] to /proc/net/xt_qtaguid/ctrl and /dev/xt_qtaguid
allow mediaserver qtaguid_proc:file rw_file_perms;
allow mediaserver qtaguid_device:chr_file r_file_perms;

# Allow abstract socket connection
allow mediaserver rild:unix_stream_socket { connectto read write setopt };

# Needed on some devices for playing DRM protected content,
# but seems expected and appropriate for all devices.
unix_socket_connect(mediaserver, drmserver, drmserver)

# Needed on some devices for playing audio on paired BT device,
# but seems appropriate for all devices.
unix_socket_connect(mediaserver, bluetooth, bluetooth)

# Connect to tee service.
allow mediaserver tee:unix_stream_socket connectto;

<<<<<<< HEAD
allow mediaserver mediaserver_service:service_manager add;
=======
allow mediaserver mediaserver_service:service_manager add;

# Audited locally.
service_manager_local_audit_domain(mediaserver)
auditallow mediaserver {
    service_manager_type
    -drmserver_service
    -mediaserver_service
    -system_server_service
    -surfaceflinger_service
}:service_manager find;

use_drmservice(mediaserver)
allow mediaserver drmserver:drmservice {
    consumeRights
    setPlaybackStatus
    openDecryptSession
    closeDecryptSession
    initializeDecryptUnit
    decrypt
    finalizeDecryptUnit
    pread
};
>>>>>>> 92b9360c
<|MERGE_RESOLUTION|>--- conflicted
+++ resolved
@@ -78,20 +78,7 @@
 # Connect to tee service.
 allow mediaserver tee:unix_stream_socket connectto;
 
-<<<<<<< HEAD
 allow mediaserver mediaserver_service:service_manager add;
-=======
-allow mediaserver mediaserver_service:service_manager add;
-
-# Audited locally.
-service_manager_local_audit_domain(mediaserver)
-auditallow mediaserver {
-    service_manager_type
-    -drmserver_service
-    -mediaserver_service
-    -system_server_service
-    -surfaceflinger_service
-}:service_manager find;
 
 use_drmservice(mediaserver)
 allow mediaserver drmserver:drmservice {
@@ -103,5 +90,4 @@
     decrypt
     finalizeDecryptUnit
     pread
-};
->>>>>>> 92b9360c
+};