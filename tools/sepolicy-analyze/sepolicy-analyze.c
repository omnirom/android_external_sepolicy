--- conflicted
+++ resolved
@@ -40,13 +40,9 @@
     char *policy;
     struct policy_file pf;
     policydb_t policydb;
-<<<<<<< HEAD
-    int rc, i;
-=======
     int rc;
     int i;
 
->>>>>>> 598b87c2
     if (argc < 3)
         usage(argv[0]);
     policy = argv[1];
@@ -61,11 +57,5 @@
         }
     }
     usage(argv[0]);
-<<<<<<< HEAD
-
-    // will never be called due to exit() call in usage
-    exit(1);
-=======
     exit(0);
->>>>>>> 598b87c2
 }