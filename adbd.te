--- conflicted
+++ resolved
@@ -3,11 +3,7 @@
 type adbd, domain, mlstrustedsubject;
 allow adbd adb_device:chr_file rw_file_perms;
 allow adbd qemu_device:chr_file rw_file_perms;
-<<<<<<< HEAD
-allow adbd self:capability { net_raw setgid setuid dac_override sys_admin };
-=======
-allow adbd self:capability { net_raw setgid setuid setpcap dac_override sys_boot sys_admin };
->>>>>>> dc3853f4
+allow adbd self:capability { net_raw setgid setuid setpcap dac_override sys_admin };
 allow adbd rootfs:file { r_file_perms entrypoint };
 allow adbd init:process sigchld;
 allow adbd self:tcp_socket *;
