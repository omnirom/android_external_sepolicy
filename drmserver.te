--- conflicted
+++ resolved
@@ -48,7 +48,7 @@
 allow drmserver drmserver_service:service_manager add;
 
 # /oem access
-<<<<<<< HEAD
+allow drmserver oemfs:dir search;
 allow drmserver oemfs:file r_file_perms;
 
 # Audited locally.
@@ -59,8 +59,4 @@
     -system_server_service
 }:service_manager find;
 
-selinux_check_access(drmserver)
-=======
-allow drmserver oemfs:dir search;
-allow drmserver oemfs:file r_file_perms;
->>>>>>> ebfd9f87
+selinux_check_access(drmserver)